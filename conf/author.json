--- conflicted
+++ resolved
@@ -28,7 +28,6 @@
     "blog_url": "http://blogs.perl.org/users/olaf_alders/",
     "blog_feed": "http://blogs.perl.org/users/olaf_alders/atom.xml"
   },
-<<<<<<< HEAD
   "DMAKI": {
     "website": "http://mt.endeworks.jp/d-6/",
     "irc_nick": "lestrrat",
@@ -36,13 +35,11 @@
     "twitter_username": "lestrrat",
     "blog_url": "http://mt.endeworks.jp/d-6/",
     "blog_feed": "http://mt.endeworks.jp/d-6/atom.xml"
-=======
   "RBO": {
     "blog_url": "http://openserv.org/blog/",
     "blog_feed": "http://openserv.org/blog/atom.xml",
     "facebook_public_profile": "http://www.facebook.com/rbo.openserv.org",
     "irc_nick": "rbo",
     "github_username": "rbo"
->>>>>>> ea301fbc
   }
 }